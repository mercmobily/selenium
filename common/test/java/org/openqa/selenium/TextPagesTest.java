/*
Copyright 2007-2009 WebDriver committers
Copyright 2007-2009 Google Inc.

Licensed under the Apache License, Version 2.0 (the "License");
you may not use this file except in compliance with the License.
You may obtain a copy of the License at

     http://www.apache.org/licenses/LICENSE-2.0

Unless required by applicable law or agreed to in writing, software
distributed under the License is distributed on an "AS IS" BASIS,
WITHOUT WARRANTIES OR CONDITIONS OF ANY KIND, either express or implied.
See the License for the specific language governing permissions and
limitations under the License.
*/

// Copyright 2008 Google Inc.  All Rights Reserved.

package org.openqa.selenium;

<<<<<<< HEAD
=======
import static org.openqa.selenium.Ignore.Driver.CHROME;
>>>>>>> 2356c932
import static org.openqa.selenium.Ignore.Driver.FIREFOX;
import static org.openqa.selenium.Ignore.Driver.IE;
import org.openqa.selenium.environment.GlobalTestEnvironment;

public class TextPagesTest extends AbstractDriverTestCase {
  private String textPage;

  @Override
  protected void setUp() throws Exception {
    super.setUp();

    textPage = GlobalTestEnvironment.get().getAppServer().whereIs("plain.txt");
  }

<<<<<<< HEAD
  @Ignore({IE, FIREFOX})
=======
  @Ignore({IE, FIREFOX, CHROME})
  //Reason for Chrome: Pre-load content scripts don't currently run for non-HTML files.  See crbug.com 17796
>>>>>>> 2356c932
  public void testShouldBeAbleToLoadASimplePageOfText() {
    driver.get(textPage);

    String source = driver.getPageSource();
    assertEquals("Test", source);
  }
  
<<<<<<< HEAD
=======
  @Ignore(value = CHROME, reason = "Pre-load content scripts don't currently run for non-HTML files.  See crbug.com 17796")
>>>>>>> 2356c932
  public void testFindingAnElementOnAPlainTextPageWillNeverWork() {
    driver.get(textPage);
    
    try {
      driver.findElement(By.id("foo"));
      fail("This shouldn't work");
    } catch (NoSuchElementException e) {
      // this is expected
    }
  }

<<<<<<< HEAD
=======
  @Ignore(value = CHROME, reason = "Pre-load content scripts don't currently run for non-HTML files.  See crbug.com 17796")
>>>>>>> 2356c932
  public void testShouldThrowExceptionWhenAddingCookieToAPageThatIsNotHtml() {
    driver.get(textPage);

    Cookie cookie = new Cookie.Builder("hello", "goodbye").build();
    try {
      driver.manage().addCookie(cookie);
      fail("Should throw exception when adding cookie to non existing domain");
    } catch (WebDriverException e) {
      // This is expected
    }
  }
}<|MERGE_RESOLUTION|>--- conflicted
+++ resolved
@@ -19,10 +19,7 @@
 
 package org.openqa.selenium;
 
-<<<<<<< HEAD
-=======
 import static org.openqa.selenium.Ignore.Driver.CHROME;
->>>>>>> 2356c932
 import static org.openqa.selenium.Ignore.Driver.FIREFOX;
 import static org.openqa.selenium.Ignore.Driver.IE;
 import org.openqa.selenium.environment.GlobalTestEnvironment;
@@ -37,12 +34,8 @@
     textPage = GlobalTestEnvironment.get().getAppServer().whereIs("plain.txt");
   }
 
-<<<<<<< HEAD
-  @Ignore({IE, FIREFOX})
-=======
   @Ignore({IE, FIREFOX, CHROME})
   //Reason for Chrome: Pre-load content scripts don't currently run for non-HTML files.  See crbug.com 17796
->>>>>>> 2356c932
   public void testShouldBeAbleToLoadASimplePageOfText() {
     driver.get(textPage);
 
@@ -50,10 +43,7 @@
     assertEquals("Test", source);
   }
   
-<<<<<<< HEAD
-=======
   @Ignore(value = CHROME, reason = "Pre-load content scripts don't currently run for non-HTML files.  See crbug.com 17796")
->>>>>>> 2356c932
   public void testFindingAnElementOnAPlainTextPageWillNeverWork() {
     driver.get(textPage);
     
@@ -65,10 +55,7 @@
     }
   }
 
-<<<<<<< HEAD
-=======
   @Ignore(value = CHROME, reason = "Pre-load content scripts don't currently run for non-HTML files.  See crbug.com 17796")
->>>>>>> 2356c932
   public void testShouldThrowExceptionWhenAddingCookieToAPageThatIsNotHtml() {
     driver.get(textPage);
 
